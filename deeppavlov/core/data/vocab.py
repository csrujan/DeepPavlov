--- conflicted
+++ resolved
@@ -4,12 +4,8 @@
 from pathlib import Path
 
 import numpy as np
-<<<<<<< HEAD
-import os
 
 import sys
-=======
->>>>>>> cd915615
 
 from deeppavlov.core.common.registry import register
 from deeppavlov.core.models.trainable import Trainable
@@ -35,14 +31,6 @@
 
         # TODO check via decorator
         self.reset()
-<<<<<<< HEAD
-
-        if not self.ser_path.is_file():
-            with open(self.ser_path, 'a'):
-                os.utime(self.ser_path, None)
-
-=======
->>>>>>> cd915615
         self.load()
 
     @staticmethod
@@ -110,16 +98,11 @@
 
     @check_attr_true('train_now')
     def train(self, data, **kwargs):
-        self.reset()
-        self._train(
-            tokens=filter(None, itertools.chain.from_iterable(
-                map(self.preprocess_fn, data))),
-            counts=None,
-            update=True
-        )
+        self.fit(data)
+        self.save()
 
     @check_attr_true('train_now')
-    def fit(self, data, **kwargs):
+    def fit(self, data):
         self.reset()
         self._train(
             tokens=filter(None, itertools.chain.from_iterable(
@@ -145,15 +128,9 @@
         return [self.__getitem__(s) for s in samples]
 
     def save(self):
-<<<<<<< HEAD
-        print("[saving vocabulary to `{}`]".format(self.ser_path), file=sys.stderr)
-
-        with self.ser_path.open('wt') as f:
-=======
-        print("[saving vocabulary to `{}`]".format(self.save_path))
+        print("[saving vocabulary to `{}`]".format(self.save_path), file=sys.stderr)
 
         with self.save_path.open('wt') as f:
->>>>>>> cd915615
             for n in range(len(self._t2i)):
                 token = self._i2t[n]
                 cnt = self.freqs[token]
@@ -161,18 +138,9 @@
 
     # @check_path_exists()
     def load(self):
-<<<<<<< HEAD
-        print("[loading vocabulary from `{}`]".format(self.ser_path), file=sys.stderr)
-        tokens, counts = [], []
-        for ln in self.ser_path.open('r'):
-            token, cnt = ln.split('\t', 1)
-            tokens.append(token)
-            counts.append(int(cnt))
-        self._train(tokens=tokens, counts=counts, update=True)
-=======
         if self.load_path:
             if self.load_path.is_file():
-                print("[loading vocabulary from `{}`]".format(self.load_path))
+                print("[loading vocabulary from `{}`]".format(self.load_path), file=sys.stderr)
                 tokens, counts = [], []
                 for ln in self.load_path.open('r'):
                     token, cnt = ln.split('\t', 1)
@@ -185,7 +153,6 @@
                         self.__class__.__name__))
         else:
             raise ConfigError("`load_path` for {} is not provided!".format(self))
->>>>>>> cd915615
 
     def idx2tok(self, idx):
         return self._i2t[idx]
