--- conflicted
+++ resolved
@@ -13,15 +13,11 @@
 # limitations under the License.
 
 from keras import backend as K
-<<<<<<< HEAD
-from keras.layers import Dense, Reshape, Concatenate, Lambda
-from keras.layers.merge import Multiply
-=======
 from keras.engine.topology import Layer
 from keras.layers import Dense, Reshape, Concatenate, Lambda, Embedding, Conv2D, Activation
 from keras.layers.merge import Multiply, Add
->>>>>>> 82e2b010
 from keras.activations import softmax
+import numpy as np
 
 
 def expand_tile(units, axis):
@@ -104,9 +100,6 @@
     mult = Multiply()([attention, exp1])
     attended_units = Lambda(lambda x: K.sum(x, axis=2))(mult)
     output = Dense(n_output_features, activation=activation)(attended_units)
-<<<<<<< HEAD
-    return output
-=======
     return output
 
 def multiplicative_self_attention_init(n_hidden, n_output_features, activation):
@@ -344,5 +337,4 @@
     def compute_output_shape(self, input_shape):
         assert isinstance(input_shape, list)
         shape_a, shape_b = input_shape
-        return [(shape_a[0], shape_a[1], self.output_dim), (shape_a[0], shape_a[1], self.output_dim)]
->>>>>>> 82e2b010
+        return [(shape_a[0], shape_a[1], self.output_dim), (shape_a[0], shape_a[1], self.output_dim)]