--- conflicted
+++ resolved
@@ -7,13 +7,6 @@
 
 def build_model_from_config(config):
     model_config = config['model']
-<<<<<<< HEAD
-    try:
-        model_config.update(config['vocabs'])
-    except KeyError:
-        pass
-=======
->>>>>>> f4e50dc7
     model_name = model_config['name']
     
     vocabs = {}
