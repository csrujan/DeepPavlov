"""
Copyright 2017 Neural Networks and Deep Learning lab, MIPT

Licensed under the Apache License, Version 2.0 (the "License");
you may not use this file except in compliance with the License.
You may obtain a copy of the License at

    http://www.apache.org/licenses/LICENSE-2.0

Unless required by applicable law or agreed to in writing, software
distributed under the License is distributed on an "AS IS" BASIS,
WITHOUT WARRANTIES OR CONDITIONS OF ANY KIND, either express or implied.
See the License for the specific language governing permissions and
limitations under the License.
"""
import inspect

from deeppavlov.core.common.errors import ConfigError
from deeppavlov.core.models.component import Component
from deeppavlov.core.models.nn_model import NNModel


class Chainer(Component):
<<<<<<< HEAD
    def __init__(self, in_x=None, out_params=None, in_y=None, *args, **kwargs):
=======
    def __init__(self, in_x, out_params, in_y=None, *args, as_component=False, **kwargs):
>>>>>>> cbb38d47
        self.pipe = []
        self.train_pipe = []
        if isinstance(in_x, str):
            in_x = [in_x]
        if isinstance(in_y, str):
            in_y = [in_y]
        if isinstance(out_params, str):
            out_params = [out_params]
        self.in_x = in_x or ['x']
        self.in_y = in_y or ['y']
        self.out_params = out_params or self.in_x

        self.forward_map = set(self.in_x)
        self.train_map = self.forward_map.union(self.in_y)

        self.main = None

<<<<<<< HEAD
    def append(self, component, in_x=None, out_params=None, in_y=None, main=False):
        if isinstance(in_x, str):
            in_x = [in_x]
        if isinstance(in_y, str):
            in_y = [in_y]
        if isinstance(out_params, str):
            out_params = [out_params]
        in_x = in_x or self.in_x
        out_params = out_params or in_x
=======
        if as_component:
            self._predict = self._predict_as_component

    def append(self, in_x, out_params, component, in_y=None, main=False):
>>>>>>> cbb38d47
        if in_y is not None:
            component: NNModel
            main = True
            assert self.train_map.issuperset(in_x+in_y), ('Arguments {} are expected but only {} are set'
                                                          .format(in_x+in_y, self.train_map))
            preprocessor = Chainer(self.in_x, in_x+in_y, self.in_y)
            for t_in_x, t_out, t_component in self.train_pipe:
                preprocessor.append(t_component, t_in_x, t_out)

            def train_on_batch(*args, **kwargs):
                preprocessed = zip(*preprocessor(*args, **kwargs))
                return component.train_on_batch(*preprocessed)

            self.train_on_batch = train_on_batch
            self.process_event = component.process_event
        if main:
            self.main = component
        if self.forward_map.issuperset(in_x):
            self.pipe.append((in_x, out_params, component))
            self.forward_map = self.forward_map.union(out_params)
        if self.train_map.issuperset(in_x):
            self.train_pipe.append((in_x, out_params, component))
            self.train_map = self.train_map.union(out_params)
        else:
            raise ConfigError('Arguments {} are expected but only {} are set'.format(in_x, self.train_map))

    def __call__(self, *args, **kwargs):
        return self._predict(*args, **kwargs)

    def _predict(self, x, y=None, to_return=None):
        in_params = list(self.in_x)
        if len(in_params) == 1:
            args = [x]
        else:
            args = list(zip(*x))

        if to_return is None:
            to_return = self.out_params
        if self.forward_map.issuperset(to_return):
            pipe = self.pipe
        elif y is None:
            raise RuntimeError('Expected to return {} but only {} are set in memory'
                               .format(to_return, self.forward_map))
        elif self.train_map.issuperset(to_return):
            pipe = self.train_pipe
            if len(self.in_y) == 1:
                args.append(y)
            else:
                args += list(zip(*y))
            in_params += self.in_y
        else:
            raise RuntimeError('Expected to return {} but only {} are set in memory'
                               .format(to_return, self.train_map))

        mem = dict(zip(in_params, args))
        del args, x, y

        for in_params, out_params, component in pipe:
            res = component(*[mem[k] for k in in_params])
            if len(out_params) == 1:
                mem[out_params[0]] = res
            else:
                mem.update(zip(out_params, res))

        res = [mem[k] for k in to_return]
        if len(res) == 1:
            return res[0]
        return list(zip(*res))

    def _predict_as_component(self, *args):
        mem = dict(zip(self.in_x, args))

        for in_params, out_params, component in self.pipe:
            res = component(*[mem[k] for k in in_params])
            if len(out_params) == 1:
                mem[out_params[0]] = res
            else:
                mem.update(zip(out_params, res))

        res = [mem[k] for k in self.out_params]
        if len(res) == 1:
            res = res[0]
        return res

    def get_main_component(self):
        return self.main or self.pipe[-1][-1]

    def save(self):
        self.get_main_component().save()

    def load(self):
        for component in self.pipe:
            if inspect.ismethod(getattr(component, 'load', None)):
                component.load()<|MERGE_RESOLUTION|>--- conflicted
+++ resolved
@@ -21,11 +21,7 @@
 
 
 class Chainer(Component):
-<<<<<<< HEAD
-    def __init__(self, in_x=None, out_params=None, in_y=None, *args, **kwargs):
-=======
-    def __init__(self, in_x, out_params, in_y=None, *args, as_component=False, **kwargs):
->>>>>>> cbb38d47
+    def __init__(self, in_x=None, out_params=None, in_y=None, *args, as_component=False, **kwargs):
         self.pipe = []
         self.train_pipe = []
         if isinstance(in_x, str):
@@ -43,7 +39,9 @@
 
         self.main = None
 
-<<<<<<< HEAD
+        if as_component:
+            self._predict = self._predict_as_component
+
     def append(self, component, in_x=None, out_params=None, in_y=None, main=False):
         if isinstance(in_x, str):
             in_x = [in_x]
@@ -53,12 +51,6 @@
             out_params = [out_params]
         in_x = in_x or self.in_x
         out_params = out_params or in_x
-=======
-        if as_component:
-            self._predict = self._predict_as_component
-
-    def append(self, in_x, out_params, component, in_y=None, main=False):
->>>>>>> cbb38d47
         if in_y is not None:
             component: NNModel
             main = True
