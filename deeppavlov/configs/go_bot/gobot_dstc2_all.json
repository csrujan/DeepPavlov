{
  "dataset_reader": {
    "name": "dstc2_reader",
    "data_path": "dstc2"
  },
  "dataset_iterator": {
    "name": "dialog_iterator"
  },
  "chainer": {
    "in": ["x"],
    "in_y": ["y"],
    "out": ["y_predicted"],
    "pipe": [
      {
        "id": "token_vocab",
        "fit_on": ["x"],
        "name": "default_vocab",
        "level": "token",
        "tokenizer": { "name": "split_tokenizer" },
        "save_path": "vocabs/token.dict",
        "load_path": "vocabs/token.dict"
      },
      {
        "id": "word_vocab",
        "name": "default_vocab",
        "level": "token",
        "save_path": "vocabs/word.dict",
        "load_path": "vocabs/word.dict"
      },
      {
        "id": "tag_vocab",
        "name": "default_vocab",
        "level": "token",
        "save_path": "vocabs/tag.dict",
        "load_path": "vocabs/tag.dict"
      },
      {
        "id": "char_vocab",
        "name": "default_vocab",
        "level": "char",
        "save_path": "vocabs/char.dict",
        "load_path": "vocabs/char.dict"
      },
      {
        "id": "classes_vocab",
        "name": "default_vocab",
        "level": "token",
        "save_path": "vocabs/classes.dict",
        "load_path": "vocabs/classes.dict"
      },
      {
        "in": ["x"],
        "in_y": ["y"],
        "out": ["y_predicted"],
        "main": true,
        "name": "go_bot",
        "debug": false,
        "word_vocab": "#token_vocab",
        "template_path": "dstc2/dstc2-templates.txt",
        "use_action_mask": false,
        "network": {
          "name": "go_bot_rnn",
          "load_path": "go_bot_all/model",
          "save_path": "go_bot_all/model",
          "learning_rate": 0.0009,
          "dropout_rate": 0.7,
          "hidden_size": 128,
          "dense_size": 64,
          "obs_size": 830,
          "action_size": 45
        },
        "slot_filler": {
          "name": "dstc_slotfilling",
          "save_path": "ner/dstc_ner_model",
          "load_path": "ner/dstc_ner_model",
          "word_vocab": "#word_vocab",
          "tag_vocab": "#tag_vocab",
          "char_vocab": "#char_vocab",
          "filter_width": 7,
          "embeddings_dropout": true,
          "n_filters": [
            64,
            64
          ],
          "token_embeddings_dim": 64,
          "char_embeddings_dim": 32,
          "use_batch_norm": true,
          "use_crf": true
        },
        "intent_classifier": {
          "name": "intent_model",
          "save_path": "intents/intent_cnn_v2",
          "load_path": "intents/intent_cnn_v2",
          "classes": "#classes_vocab.keys()",
          "opt": {
            "train_now": true,
            "kernel_sizes_cnn": [
              3,
              3,
              3
            ],
            "filters_cnn": 512,
            "lear_metrics": [
              "binary_accuracy",
              "fmeasure"
            ],
            "confident_threshold": 0.5,
            "optimizer": "Adam",
            "lear_rate": 0.1,
            "lear_rate_decay": 0.1,
            "loss": "binary_crossentropy",
            "text_size": 15,
            "coef_reg_cnn": 1e-4,
            "coef_reg_den": 1e-4,
            "dropout_rate": 0.5,
            "epochs": 1,
            "dense_size": 100,
            "model_name": "cnn_model",
            "batch_size": 64,
            "val_every_n_epochs": 5,
            "verbose": true,
            "val_patience": 5
          },
          "embedder": {
            "name": "fasttext",
            "save_path": "embeddings/dstc2_fastText_model.bin",
            "load_path": "embeddings/dstc2_fastText_model.bin",
            "emb_module": "fasttext",
            "dim": 100
          },
          "tokenizer": {
            "name": "nltk_tokenizer",
            "tokenizer": "wordpunct_tokenize"
          }
        },
        "embedder": {
          "name": "fasttext",
          "save_path": "embeddings/dstc2_fastText_model.bin",
          "load_path": "embeddings/dstc2_fastText_model.bin",
          "mean": true,
          "emb_module": "fasttext",
<<<<<<< HEAD
          "dim": 100
=======
          "dim": 300
>>>>>>> ae380fac
        },
        "bow_encoder": {
          "name": "bow"
        },
        "tokenizer": {
          "name": "stream_spacy_tokenizer",
          "lowercase": false
        },
        "tracker": {
          "name": "featurized_tracker",
          "slot_names": [
            "pricerange",
            "this",
            "area",
            "slot",
            "food",
            "name"
          ]
        }
      }
    ]
  },
  "train": {
    "epochs": 200,
    "batch_size": 1,

    "metrics": ["per_item_dialog_accuracy"],
    "validation_patience": 30,
    "val_every_n_epochs": 1,

    "log_every_n_batches": -1,
    "log_every_n_epochs": 1,
    "show_examples": false
  },
  "metadata": {
    "labels": {
      "telegram_utils": "GoalOrientedBot"
    }
  }
}<|MERGE_RESOLUTION|>--- conflicted
+++ resolved
@@ -135,15 +135,11 @@
         },
         "embedder": {
           "name": "fasttext",
-          "save_path": "embeddings/dstc2_fastText_model.bin",
-          "load_path": "embeddings/dstc2_fastText_model.bin",
+          "save_path": "embeddings/wiki.en.bin",
+          "load_path": "embeddings/wiki.en.bin",
           "mean": true,
           "emb_module": "fasttext",
-<<<<<<< HEAD
-          "dim": 100
-=======
           "dim": 300
->>>>>>> ae380fac
         },
         "bow_encoder": {
           "name": "bow"
