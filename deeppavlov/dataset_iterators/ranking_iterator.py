--- conflicted
+++ resolved
@@ -29,13 +29,8 @@
             'all': self.train + self.test + self.valid
         }
 
-<<<<<<< HEAD
-    def batch_generator(self, batch_size, data_type="train", shuffle=True):
+    def gen_batches(self, batch_size, data_type="train", shuffle=True):
         y = batch_size * [np.ones(2)]
-=======
-    def gen_batches(self, batch_size, data_type="train", shuffle=True):
-        y = np.zeros(batch_size)
->>>>>>> 54339702
         data = self.data[data_type]
         num_steps = len(data) // batch_size
         if data_type == "train":
